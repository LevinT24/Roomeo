"use client"

import { Button } from "@/components/ui/button"
import { Badge } from "@/components/ui/badge"
import { SettlementCardProps } from "@/types/expenses"

export default function SettlementCard({ settlement, onApprove, currentUserId }: SettlementCardProps) {
  // FIX: Correct receiver check using receiver_id instead of settlement_id
  const isReceiver = currentUserId === settlement.receiver_id
  const canApprove = onApprove && settlement.status === 'pending' && isReceiver
  const getStatusColor = () => {
    switch (settlement.status) {
      case 'approved':
        return "bg-roomeo-success/10 text-roomeo-success border-roomeo-success/20"
      case 'rejected':
        return "bg-roomeo-danger/10 text-roomeo-danger border-roomeo-danger/20"
      case 'pending':
        return "bg-gold-accent/10 text-gold-accent border-gold-accent/20"
      default:
        return "bg-sage/10 text-emerald-primary border-sage/20"
    }
  }

  const getStatusText = () => {
    switch (settlement.status) {
      case 'approved':
        return "✅ Approved"
      case 'rejected':
        return "❌ Rejected"
      case 'pending':
        return "⏳ Pending Review"
      default:
        return settlement.status
    }
  }

  const getPaymentMethodIcon = () => {
    switch (settlement.payment_method) {
      case 'cash':
        return '💵'
      case 'zelle':
        return '📱'
      case 'venmo':
        return '💳'
      case 'paypal':
        return '💰'
      case 'bank_transfer':
        return '🏦'
      default:
        return '💳'
    }
  }

  const getPaymentMethodName = () => {
    switch (settlement.payment_method) {
      case 'cash':
        return 'Cash'
      case 'zelle':
        return 'Zelle'
      case 'venmo':
        return 'Venmo'
      case 'paypal':
        return 'PayPal'
      case 'bank_transfer':
        return 'Bank Transfer'
      default:
        return settlement.payment_method
    }
  }

  const formatDate = (dateString: string) => {
    return new Date(dateString).toLocaleDateString('en-US', {
      month: 'short',
      day: 'numeric',
      year: 'numeric',
      hour: 'numeric',
      minute: '2-digit'
    })
  }

  return (
<<<<<<< HEAD
    <div className="roomeo-card p-6 hover:bg-sage/5 animate-slide-up">
      <div className="flex items-start justify-between mb-5">
        <div className="flex items-center gap-4">
          <div className="flex items-center justify-center rounded-xl bg-emerald-primary shrink-0 size-14">
            <span className="text-2xl">{getPaymentMethodIcon()}</span>
          </div>
          <div>
            <h3 className="roomeo-heading text-lg">{settlement.group_name}</h3>
            <p className="roomeo-body text-emerald-primary/70 text-sm">
              Payment from <span className="font-semibold text-emerald-primary">{settlement.payer_name}</span>
=======
    <div className="rounded-lg border border-gray-200 bg-white p-6 shadow-sm">
      <div className="flex items-start justify-between mb-4">
        <div className="flex items-center gap-4 flex-1 min-w-0">
          <div className="flex items-center justify-center rounded-full bg-blue-100 shrink-0 size-12 text-blue-600">
            <span className="text-xl">{getPaymentMethodIcon()}</span>
          </div>
          <div className="flex-1 min-w-0">
            <h3 className="font-bold text-gray-900 truncate">{settlement.group_name}</h3>
            <p className="text-sm text-gray-600">
              Payment from <span className="font-medium">{settlement.payer_name}</span>
>>>>>>> d7b24acb
            </p>
            <p className="roomeo-body text-emerald-primary/50 text-xs mt-1">
              {formatDate(settlement.created_at)}
            </p>
          </div>
        </div>
        
        <div className={`${getStatusColor()} font-medium px-3 py-1.5 rounded-full text-xs`}>
          {getStatusText()}
        </div>
      </div>

      <div className="grid grid-cols-2 gap-4 mb-5 p-4 bg-mint-cream rounded-xl border border-sage/20">
        <div className="text-center">
          <p className="roomeo-body text-emerald-primary/60 text-sm">💸 Amount</p>
          <p className="roomeo-heading text-2xl text-emerald-primary">${settlement.amount.toFixed(2)}</p>
        </div>
        <div className="text-center">
          <p className="roomeo-body text-emerald-primary/60 text-sm">💳 Payment Method</p>
          <p className="roomeo-body text-sm font-semibold text-emerald-primary flex items-center justify-center gap-2">
            <span className="text-lg">{getPaymentMethodIcon()}</span>
            {getPaymentMethodName()}
          </p>
        </div>
      </div>

      {settlement.notes && (
        <div className="mb-5 p-4 bg-gold-accent/10 border border-gold-accent/20 rounded-xl">
          <p className="roomeo-body text-emerald-primary text-sm">
            <span className="font-semibold text-gold-accent">📝 Note:</span> {settlement.notes}
          </p>
        </div>
      )}

      {settlement.proof_image && (
        <div className="mb-5">
          <p className="roomeo-body text-emerald-primary/60 text-sm mb-3 flex items-center gap-2">
            <span>🖼️</span> Payment Proof:
          </p>
          <div className="relative">
            <img 
              src={settlement.proof_image} 
              alt="Payment proof" 
              className="w-full max-w-sm rounded-xl border border-sage/30 shadow-card cursor-pointer hover:shadow-soft transition-all duration-300 transform hover:scale-105"
              onClick={() => window.open(settlement.proof_image, '_blank')}
            />
            <div className="absolute top-3 right-3 bg-white/90 backdrop-blur-sm rounded-full p-2 shadow-soft">
              <span className="text-emerald-primary text-sm">🔍</span>
            </div>
          </div>
        </div>
      )}

      {canApprove && settlement.status === 'pending' && (
        <div className="flex gap-3">
          <button
            onClick={() => onApprove?.(settlement.settlement_id, false)}
            className="flex-1 border-2 border-roomeo-danger/30 text-roomeo-danger bg-roomeo-danger/5 hover:bg-roomeo-danger/10 rounded-xl px-6 py-3 font-semibold transition-all duration-300 transform hover:scale-105 flex items-center justify-center gap-2"
          >
            <span>❌</span> Reject
          </button>
          <button
            onClick={() => onApprove?.(settlement.settlement_id, true)}
            className="flex-1 roomeo-button-primary flex items-center justify-center gap-2"
          >
            <span>✅</span> Approve
          </button>
        </div>
      )}

      {settlement.status === 'approved' && (
        <div className="w-full text-center py-4 px-6 bg-roomeo-success/10 border border-roomeo-success/20 rounded-xl">
          <span className="roomeo-body text-roomeo-success font-semibold flex items-center justify-center gap-2 text-lg">
            <span className="text-2xl">🎉</span>
            Payment Approved!
          </span>
        </div>
      )}

      {settlement.status === 'rejected' && (
        <div className="w-full text-center py-4 px-6 bg-roomeo-danger/10 border border-roomeo-danger/20 rounded-xl">
          <span className="roomeo-body text-roomeo-danger font-semibold flex items-center justify-center gap-2 text-lg">
            <span className="text-2xl">😢</span>
            Payment Rejected
          </span>
        </div>
      )}
    </div>
  )
}<|MERGE_RESOLUTION|>--- conflicted
+++ resolved
@@ -11,24 +11,24 @@
   const getStatusColor = () => {
     switch (settlement.status) {
       case 'approved':
-        return "bg-roomeo-success/10 text-roomeo-success border-roomeo-success/20"
+        return "bg-emerald-100 text-emerald-700 border-emerald-200"
       case 'rejected':
-        return "bg-roomeo-danger/10 text-roomeo-danger border-roomeo-danger/20"
+        return "bg-red-100 text-red-700 border-red-200"
       case 'pending':
-        return "bg-gold-accent/10 text-gold-accent border-gold-accent/20"
+        return "bg-yellow-100 text-yellow-700 border-yellow-200"
       default:
-        return "bg-sage/10 text-emerald-primary border-sage/20"
+        return "bg-gray-100 text-gray-700 border-gray-200"
     }
   }
 
   const getStatusText = () => {
     switch (settlement.status) {
       case 'approved':
-        return "✅ Approved"
+        return "Approved"
       case 'rejected':
-        return "❌ Rejected"
+        return "Rejected"
       case 'pending':
-        return "⏳ Pending Review"
+        return "Pending Review"
       default:
         return settlement.status
     }
@@ -41,9 +41,9 @@
       case 'zelle':
         return '📱'
       case 'venmo':
-        return '💳'
+        return '💸'
       case 'paypal':
-        return '💰'
+        return '🏛️'
       case 'bank_transfer':
         return '🏦'
       default:
@@ -79,18 +79,6 @@
   }
 
   return (
-<<<<<<< HEAD
-    <div className="roomeo-card p-6 hover:bg-sage/5 animate-slide-up">
-      <div className="flex items-start justify-between mb-5">
-        <div className="flex items-center gap-4">
-          <div className="flex items-center justify-center rounded-xl bg-emerald-primary shrink-0 size-14">
-            <span className="text-2xl">{getPaymentMethodIcon()}</span>
-          </div>
-          <div>
-            <h3 className="roomeo-heading text-lg">{settlement.group_name}</h3>
-            <p className="roomeo-body text-emerald-primary/70 text-sm">
-              Payment from <span className="font-semibold text-emerald-primary">{settlement.payer_name}</span>
-=======
     <div className="rounded-lg border border-gray-200 bg-white p-6 shadow-sm">
       <div className="flex items-start justify-between mb-4">
         <div className="flex items-center gap-4 flex-1 min-w-0">
@@ -101,55 +89,54 @@
             <h3 className="font-bold text-gray-900 truncate">{settlement.group_name}</h3>
             <p className="text-sm text-gray-600">
               Payment from <span className="font-medium">{settlement.payer_name}</span>
->>>>>>> d7b24acb
             </p>
-            <p className="roomeo-body text-emerald-primary/50 text-xs mt-1">
+            <p className="text-xs text-gray-500 mt-1">
               {formatDate(settlement.created_at)}
             </p>
           </div>
         </div>
         
-        <div className={`${getStatusColor()} font-medium px-3 py-1.5 rounded-full text-xs`}>
+        <Badge className={`${getStatusColor()} font-medium px-3 py-1`}>
           {getStatusText()}
-        </div>
+        </Badge>
       </div>
 
-      <div className="grid grid-cols-2 gap-4 mb-5 p-4 bg-mint-cream rounded-xl border border-sage/20">
+      <div className="grid grid-cols-2 gap-4 mb-4 p-4 bg-gray-50 rounded-lg">
         <div className="text-center">
-          <p className="roomeo-body text-emerald-primary/60 text-sm">💸 Amount</p>
-          <p className="roomeo-heading text-2xl text-emerald-primary">${settlement.amount.toFixed(2)}</p>
+          <p className="text-sm text-gray-600">Amount</p>
+          <p className="text-xl font-bold text-gray-900">${settlement.amount.toFixed(2)}</p>
         </div>
         <div className="text-center">
-          <p className="roomeo-body text-emerald-primary/60 text-sm">💳 Payment Method</p>
-          <p className="roomeo-body text-sm font-semibold text-emerald-primary flex items-center justify-center gap-2">
-            <span className="text-lg">{getPaymentMethodIcon()}</span>
+          <p className="text-sm text-gray-600">Payment Method</p>
+          <p className="text-sm font-medium text-gray-700 flex items-center justify-center gap-1">
+            <span>{getPaymentMethodIcon()}</span>
             {getPaymentMethodName()}
           </p>
         </div>
       </div>
 
       {settlement.notes && (
-        <div className="mb-5 p-4 bg-gold-accent/10 border border-gold-accent/20 rounded-xl">
-          <p className="roomeo-body text-emerald-primary text-sm">
-            <span className="font-semibold text-gold-accent">📝 Note:</span> {settlement.notes}
+        <div className="mb-4 p-3 bg-blue-50 border border-blue-200 rounded-lg">
+          <p className="text-sm text-gray-700">
+            <span className="font-medium text-blue-700">Note:</span> {settlement.notes}
           </p>
         </div>
       )}
 
       {settlement.proof_image && (
-        <div className="mb-5">
-          <p className="roomeo-body text-emerald-primary/60 text-sm mb-3 flex items-center gap-2">
-            <span>🖼️</span> Payment Proof:
-          </p>
+        <div className="mb-4">
+          <p className="text-sm text-gray-600 mb-2">Payment Proof:</p>
           <div className="relative">
             <img 
               src={settlement.proof_image} 
               alt="Payment proof" 
-              className="w-full max-w-sm rounded-xl border border-sage/30 shadow-card cursor-pointer hover:shadow-soft transition-all duration-300 transform hover:scale-105"
+              className="w-full max-w-sm rounded-lg border border-gray-200 shadow-sm cursor-pointer hover:shadow-md transition-shadow"
               onClick={() => window.open(settlement.proof_image, '_blank')}
             />
-            <div className="absolute top-3 right-3 bg-white/90 backdrop-blur-sm rounded-full p-2 shadow-soft">
-              <span className="text-emerald-primary text-sm">🔍</span>
+            <div className="absolute top-2 right-2 bg-white bg-opacity-90 rounded-full p-1">
+              <svg width="16" height="16" viewBox="0 0 20 20" fill="currentColor" className="text-gray-600">
+                <path fillRule="evenodd" d="M3 17a1 1 0 011-1h12a1 1 0 011 1v2a1 1 0 01-1 1H4a1 1 0 01-1-1v-2zM3 11a1 1 0 011-1h12a1 1 0 011 1v2a1 1 0 01-1 1H4a1 1 0 01-1-1v-2zM9 5a1 1 0 011-1h2a1 1 0 110 2h-2a1 1 0 01-1-1zM7 3a1 1 0 000 2v1a1 1 0 11-2 0V5a1 1 0 000-2h2zM15 6a1 1 0 100-2h-2a1 1 0 100 2h2z" clipRule="evenodd" />
+              </svg>
             </div>
           </div>
         </div>
@@ -157,34 +144,39 @@
 
       {canApprove && settlement.status === 'pending' && (
         <div className="flex gap-3">
-          <button
+          <Button
             onClick={() => onApprove?.(settlement.settlement_id, false)}
-            className="flex-1 border-2 border-roomeo-danger/30 text-roomeo-danger bg-roomeo-danger/5 hover:bg-roomeo-danger/10 rounded-xl px-6 py-3 font-semibold transition-all duration-300 transform hover:scale-105 flex items-center justify-center gap-2"
+            variant="outline"
+            className="flex-1 border-red-300 text-red-700 hover:bg-red-50 hover:border-red-400"
           >
-            <span>❌</span> Reject
-          </button>
-          <button
+            Reject
+          </Button>
+          <Button
             onClick={() => onApprove?.(settlement.settlement_id, true)}
-            className="flex-1 roomeo-button-primary flex items-center justify-center gap-2"
+            className="flex-1 bg-emerald-600 hover:bg-emerald-700 text-white border-2 border-black shadow-[2px_2px_0px_0px_#000000] transition-all hover:translate-x-[1px] hover:translate-y-[1px] hover:shadow-[1px_1px_0px_0px_#000000]"
           >
-            <span>✅</span> Approve
-          </button>
+            Approve
+          </Button>
         </div>
       )}
 
       {settlement.status === 'approved' && (
-        <div className="w-full text-center py-4 px-6 bg-roomeo-success/10 border border-roomeo-success/20 rounded-xl">
-          <span className="roomeo-body text-roomeo-success font-semibold flex items-center justify-center gap-2 text-lg">
-            <span className="text-2xl">🎉</span>
-            Payment Approved!
+        <div className="w-full text-center py-2 px-4 bg-emerald-50 border border-emerald-200 rounded-md">
+          <span className="text-emerald-700 font-medium flex items-center justify-center gap-2">
+            <svg width="16" height="16" viewBox="0 0 20 20" fill="currentColor">
+              <path fillRule="evenodd" d="M16.707 5.293a1 1 0 010 1.414l-8 8a1 1 0 01-1.414 0l-4-4a1 1 0 011.414-1.414L8 12.586l7.293-7.293a1 1 0 011.414 0z" clipRule="evenodd" />
+            </svg>
+            Payment Approved
           </span>
         </div>
       )}
 
       {settlement.status === 'rejected' && (
-        <div className="w-full text-center py-4 px-6 bg-roomeo-danger/10 border border-roomeo-danger/20 rounded-xl">
-          <span className="roomeo-body text-roomeo-danger font-semibold flex items-center justify-center gap-2 text-lg">
-            <span className="text-2xl">😢</span>
+        <div className="w-full text-center py-2 px-4 bg-red-50 border border-red-200 rounded-md">
+          <span className="text-red-700 font-medium flex items-center justify-center gap-2">
+            <svg width="16" height="16" viewBox="0 0 20 20" fill="currentColor">
+              <path fillRule="evenodd" d="M4.293 4.293a1 1 0 011.414 0L10 8.586l4.293-4.293a1 1 0 111.414 1.414L11.414 10l4.293 4.293a1 1 0 01-1.414 1.414L10 11.414l-4.293 4.293a1 1 0 01-1.414-1.414L8.586 10 4.293 5.707a1 1 0 010-1.414z" clipRule="evenodd" />
+            </svg>
             Payment Rejected
           </span>
         </div>
