--- conflicted
+++ resolved
@@ -71,19 +71,13 @@
       // Transform data to friends format
       const friends: Friend[] = (data || []).map(friendship => {
         const isUser1 = friendship.user1_id === user.id
-        const friend = isUser1 ? friendship.user2[0] : friendship.user1[0]
+        const friend = isUser1 ? friendship.user2 : friendship.user1
         
         return {
           id: friendship.id,
-<<<<<<< HEAD
-          friendId: friend?.id || '',
-          name: friend?.name || 'Unknown',
-          profilePicture: friend?.profilepicture || null,
-=======
           friendId: (friend as any).id,
           name: (friend as any).name,
           profilePicture: (friend as any).profilepicture,
->>>>>>> d7b24acb
           friendsSince: friendship.created_at
         }
       })
@@ -148,15 +142,9 @@
     const sentRequests: FriendRequest[] = (sentData || []).map(request => ({
       id: request.id,
       type: 'sent' as const,
-<<<<<<< HEAD
-      userId: request.receiver[0]?.id || '',
-      name: request.receiver[0]?.name || 'Unknown',
-      profilePicture: request.receiver[0]?.profilepicture || null,
-=======
       userId: (request as any).receiver.id,
       name: (request as any).receiver.name,
       profilePicture: (request as any).receiver.profilepicture,
->>>>>>> d7b24acb
       createdAt: request.created_at
     }))
 
@@ -164,15 +152,9 @@
     const receivedRequests: FriendRequest[] = (receivedData || []).map(request => ({
       id: request.id,
       type: 'received' as const,
-<<<<<<< HEAD
-      userId: request.sender[0]?.id || '',
-      name: request.sender[0]?.name || 'Unknown',
-      profilePicture: request.sender[0]?.profilepicture || null,
-=======
       userId: (request as any).sender.id,
       name: (request as any).sender.name,
       profilePicture: (request as any).sender.profilepicture,
->>>>>>> d7b24acb
       createdAt: request.created_at
     }))
 
