--- conflicted
+++ resolved
@@ -278,11 +278,7 @@
         data.approved ? 'settlement_approved' : 'settlement_rejected',
         {
           expense_group_id: '',
-<<<<<<< HEAD
-          expense_name: settlement.expense_groups[0]?.name || 'Unknown Expense',
-=======
           expense_name: (settlement as any).expense_groups?.name || 'Unknown Group',
->>>>>>> d7b24acb
           amount: settlement.amount,
           settlement_id: data.settlement_id,
           payer_name: (settlement as any).users?.name || 'Someone'
@@ -346,19 +342,12 @@
       throw new Error(error.message || "Failed to fetch pending settlements");
     }
 
-<<<<<<< HEAD
-    const pendingSettlements: PendingSettlement[] = (data || []).map(settlement => ({
-      settlement_id: settlement.id,
-      group_name: settlement.expense_groups[0]?.name || 'Unknown Group',
-      payer_name: settlement.users[0]?.name || 'Unknown User',
-=======
     // Map the function result to PendingSettlement format
     const pendingSettlements: PendingSettlement[] = (data || []).map((settlement: UserPendingSettlement) => ({
       settlement_id: settlement.settlement_id,
       group_name: settlement.group_name || `Group ${settlement.group_id.toString().slice(0, 8)}...`,
       payer_name: settlement.payer_name || `User ${settlement.payer_id.toString().slice(0, 8)}...`,
       receiver_id: settlement.receiver_id,
->>>>>>> d7b24acb
       amount: settlement.amount,
       payment_method: settlement.payment_method,
       status: settlement.status,
