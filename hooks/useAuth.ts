<<<<<<< HEAD
// hooks/useAuth.ts - Fixed with proper user flow
import { useEffect, useState } from "react";
import { auth, db } from "@/lib/firebase";
import { onAuthStateChanged, User as FirebaseUser, signOut } from "firebase/auth";
import { signInWithEmailAndPassword, createUserWithEmailAndPassword, signInWithPopup, GoogleAuthProvider, updateProfile } from "firebase/auth";
import { doc, setDoc, getDoc } from "firebase/firestore";
import { User } from "@/types/user";
=======
// hooks/useAuth.ts - Client-side only authentication
import { useEffect, useState } from "react";
import { supabase } from "@/lib/supabase";
import { User } from "@/types/user";
import { getUserProfile, updateUserProfile } from "@/services/supabase";
>>>>>>> a0172b36

export function useAuth() {
  const [user, setUser] = useState<User | null>(null);
  const [loading, setLoading] = useState(true);
  const [error, setError] = useState<string | null>(null);

  // Check Supabase configuration on mount
  useEffect(() => {
<<<<<<< HEAD
    try {
      console.log("🔍 Firebase Auth Config Check:");
      console.log("- Auth instance:", !!auth);
      console.log("- API Key:", auth.app.options.apiKey ? "✅ Present" : "❌ Missing");
      console.log("- Auth Domain:", auth.app.options.authDomain || "❌ Missing");
      console.log("- Project ID:", auth.app.options.projectId || "❌ Missing");
      
      if (!auth.app.options.apiKey || !auth.app.options.authDomain || !auth.app.options.projectId) {
        throw new Error("Firebase configuration is incomplete. Check your .env.local file.");
      }
    } catch (configError) {
      console.error("❌ Firebase configuration error:", configError);
      setError(configError instanceof Error ? configError.message : "Firebase configuration error");
=======
    console.log("🔍 Supabase Auth Config Check:");
    console.log("- Supabase client initialized:", !!supabase);
    
    if (!supabase) {
      setError("Supabase configuration is incomplete. Check your environment variables.");
>>>>>>> a0172b36
      setLoading(false);
      return;
    }

<<<<<<< HEAD
    // Set up auth state listener only if config is valid
    const unsubscribe = onAuthStateChanged(auth, async (firebaseUser: FirebaseUser | null) => {
      console.log("🔄 Auth state changed:", firebaseUser ? `User: ${firebaseUser.uid}` : "No user");
      
      try {
        if (firebaseUser) {
          // Get user profile from Firestore
          const userDocRef = doc(db, 'users', firebaseUser.uid);
          const userDoc = await getDoc(userDocRef);
          const profileData = userDoc.exists() ? userDoc.data() : null;
          
          console.log("📊 Profile data from Firestore:", profileData);
          
          const userData: User = {
            id: firebaseUser.uid,
            uid: firebaseUser.uid,
            email: firebaseUser.email,
            name: profileData?.name || firebaseUser.displayName || "",
            profilePicture: profileData?.profilePicture || firebaseUser.photoURL || "",
            age: profileData?.age || null,
            bio: profileData?.bio || "",
            location: profileData?.location || "",
            budget: profileData?.budget || null,
            preferences: profileData?.preferences || null,
            userType: profileData?.userType || null,
            createdAt: profileData?.createdAt,
            updatedAt: profileData?.updatedAt,
          };
          
          setUser(userData);
          console.log("✅ User state updated:", userData);
        } else {
          setUser(null);
          console.log("✅ User state cleared");
        }
      } catch (firestoreError) {
        console.error("❌ Error loading user profile:", firestoreError);
        // Set basic user data as fallback
        if (firebaseUser) {
          setUser({
            id: firebaseUser.uid,
            uid: firebaseUser.uid,
            email: firebaseUser.email,
            name: firebaseUser.displayName || "",
            profilePicture: firebaseUser.photoURL || "",
          });
        }
      }
      
      setLoading(false);
    });

    return unsubscribe;
  }, []);
=======
    console.log("🔄 Setting up auth state listener...");
    
    // Get initial session
    const getInitialSession = async () => {
      const { data: { session }, error } = await supabase.auth.getSession();
      if (error) {
        console.error("❌ Error getting initial session:", error);
        setError(error.message);
        setLoading(false);
        return;
      }
      
      if (session?.user) {
        await handleUserSession(session.user);
      } else {
        setUser(null);
        setLoading(false);
      }
    };

    getInitialSession();

    // Listen for auth changes
    const { data: { subscription } } = supabase.auth.onAuthStateChange(
      async (event, session) => {
        console.log("🔄 Auth state changed:", event, session?.user ? "User logged in" : "User logged out");
        
        if (session?.user) {
          await handleUserSession(session.user);
        } else {
          console.log("✅ Setting user to null (logged out)");
          setUser(null);
        }
        setLoading(false);
      }
    );

    return () => subscription.unsubscribe();
  }, [error]);

  const handleUserSession = async (supabaseUser: any) => {
    try {
      console.log("📊 Loading user profile for:", supabaseUser.id);
      const profile = await getUserProfile(supabaseUser.id);
      console.log("📊 Profile loaded:", profile);
      
      const userData: User = {
        id: supabaseUser.id,
        uid: supabaseUser.id,
        email: supabaseUser.email,
        name: profile?.name || supabaseUser.user_metadata?.full_name || "",
        userType: profile?.userType,
        profilePicture: profile?.profilePicture || supabaseUser.user_metadata?.avatar_url || "",
        createdAt: profile?.createdAt,
        updatedAt: profile?.updatedAt,
        ...profile
      };
      
      console.log("✅ Setting user state:", userData);
      setUser(userData);
      console.log("✅ User state updated successfully");
    } catch (error) {
      console.error("❌ Error loading user profile:", error);
      // Fallback to basic user data
      const fallbackUser = {
        id: supabaseUser.id,
        uid: supabaseUser.id,
        email: supabaseUser.email,
        name: supabaseUser.user_metadata?.full_name || "",
      };
      console.log("✅ Setting fallback user:", fallbackUser);
      setUser(fallbackUser);
    }
  };

  const updateProfilePicture = async (imageUrl: string) => {
    try {
      console.log("🔄 Updating profile picture:", imageUrl);
      
      const success = await updateUserProfile(user?.id || "", {
        profilePicture: imageUrl
      });

      if (success && user) {
        // Update local user state
        setUser({
          ...user,
          profilePicture: imageUrl,
          updatedAt: new Date()
        });
        console.log("✅ Profile picture updated successfully");
      } else {
        throw new Error("Failed to update profile picture");
      }
    } catch (error) {
      console.error("❌ Error updating profile picture:", error);
      throw error;
    }
  };

  const logout = async () => {
    try {
      console.log("🔄 Logging out user...");
      const { error } = await supabase.auth.signOut();
      if (error) throw error;
      console.log("✅ User signed out");
    } catch (error) {
      console.error("❌ Error signing out:", error);
      throw error;
    }
  };
>>>>>>> a0172b36

  const emailSignUp = async (email: string, password: string, name: string) => {
    try {
      setLoading(true);
<<<<<<< HEAD
      setError(null);
      console.log("🔄 Starting email signup for:", email);

      // Create user with Firebase Auth
      const userCredential = await createUserWithEmailAndPassword(auth, email, password);
      const firebaseUser = userCredential.user;
      
      console.log("✅ User created in Firebase Auth:", firebaseUser.uid);

      // Update Firebase Auth profile
      await updateProfile(firebaseUser, {
        displayName: name,
      });
      
      console.log("✅ Firebase Auth profile updated");

      // Create user document in Firestore with minimal required data
      const userDoc = {
        id: firebaseUser.uid,
        uid: firebaseUser.uid,
        email: email,
        name: name,
        profilePicture: "",
        createdAt: new Date(),
        updatedAt: new Date(),
        // Add these default values
        age: null,
        preferences: null,
        userType: null,
        bio: "",
        location: "",
        budget: 0,
        lifestyle: {}
      };

      await setDoc(doc(db, 'users', firebaseUser.uid), userDoc);
      
      // The auth state listener will automatically update the user state
      
    } catch (error: any) {
      console.error("❌ Email signup error:", error);
      setLoading(false);
      
      let errorMessage = "Signup failed. Please try again.";
      
      if (error.code) {
        switch (error.code) {
          case 'auth/email-already-in-use':
            errorMessage = "An account with this email already exists.";
            break;
          case 'auth/weak-password':
            errorMessage = "Password should be at least 6 characters.";
            break;
          case 'auth/invalid-email':
            errorMessage = "Please enter a valid email address.";
            break;
          case 'auth/network-request-failed':
            errorMessage = "Network error. Please check your connection.";
            break;
          case 'auth/configuration-not-found':
            errorMessage = "Firebase configuration error. Please check your environment variables.";
            break;
          case 'auth/invalid-api-key':
            errorMessage = "Invalid Firebase API key. Please check your configuration.";
            break;
=======
      console.log("🔄 Starting email signup...", { email, name });

      // Create user with Supabase Auth
      const { data, error } = await supabase.auth.signUp({
        email,
        password,
        options: {
          data: {
            full_name: name,
          }
        }
      });

      if (error) throw error;
      
      const supabaseUser = data.user;
      console.log("✅ User created in Supabase Auth:", supabaseUser?.id);

      // Create user document in Supabase
      if (supabaseUser) {
        const userDoc = {
          id: supabaseUser.id,
          uid: supabaseUser.id,
          email: email,
          name: name,
          profilePicture: "",
          createdAt: new Date(),
          updatedAt: new Date(),
          isVerified: false,
          // Add required fields for profile setup
          age: null,
          bio: "",
          location: "",
          budget: null,
          preferences: null,
          userType: null,
          lifestyle: {}
        };

        const { error: profileError } = await supabase
          .from('users')
          .insert(userDoc);

        if (profileError) {
          console.error("❌ Error creating user profile:", profileError);
          throw profileError;
>>>>>>> a0172b36
        }

        console.log("✅ User document created in Supabase");
      }
      
<<<<<<< HEAD
      setError(errorMessage);
      throw new Error(errorMessage);
=======
      // The auth state listener will automatically update the user state
      console.log("✅ Email signup completed successfully");
    } catch (error: any) {
      console.error("❌ Email signup error:", error);
      setError(error.message || "Signup failed. Please try again.");
      throw error;
    } finally {
      setLoading(false);
>>>>>>> a0172b36
    }
  };

  const emailSignIn = async (email: string, password: string) => {
    try {
      setLoading(true);
<<<<<<< HEAD
      setError(null);
      console.log("🔄 Starting email signin for:", email);
=======
      console.log("🔄 Starting email signin...", { email });

      const { data, error } = await supabase.auth.signInWithPassword({
        email,
        password,
      });

      if (error) throw error;
>>>>>>> a0172b36
      
      const supabaseUser = data.user;
      console.log("✅ Email signin successful:", supabaseUser?.id);
      
<<<<<<< HEAD
      // The auth state listener will handle updating user state
      
    } catch (error: any) {
      console.error("❌ Email signin error:", error);
      setLoading(false);
      
      let errorMessage = "Sign in failed. Please try again.";
      
      if (error.code) {
        switch (error.code) {
          case 'auth/user-not-found':
          case 'auth/wrong-password':
            errorMessage = "Invalid email or password.";
            break;
          case 'auth/invalid-email':
            errorMessage = "Please enter a valid email address.";
            break;
          case 'auth/network-request-failed':
            errorMessage = "Network error. Please check your connection.";
            break;
        }
      }
      
      setError(errorMessage);
      throw new Error(errorMessage);
=======
      // The auth state listener will automatically update the user state
      console.log("✅ Email signin completed successfully");
    } catch (error: any) {
      console.error("❌ Email signin error:", error);
      setError(error.message || "Signin failed. Please try again.");
      throw error;
    } finally {
      setLoading(false);
>>>>>>> a0172b36
    }
  };

  const googleSignIn = async () => {
    try {
      setLoading(true);
      setError(null);
      console.log("🔄 Starting Google signin...");
<<<<<<< HEAD
      
      const provider = new GoogleAuthProvider();
      const result = await signInWithPopup(auth, provider);
      const firebaseUser = result.user;
      
      console.log("✅ Google signin successful:", firebaseUser.uid);
      
      // Check if user document exists, create if not
      const userDocRef = doc(db, 'users', firebaseUser.uid);
      const userDoc = await getDoc(userDocRef);
      
      if (!userDoc.exists()) {
        // Create user document for new Google users
        const userDocData = {
          id: firebaseUser.uid,
          uid: firebaseUser.uid,
          email: firebaseUser.email || "",
          name: firebaseUser.displayName || "",
          profilePicture: firebaseUser.photoURL || "",
          createdAt: new Date(),
          updatedAt: new Date(),
          // Profile setup will be required
          age: null,
          bio: "",
          location: "",
          budget: null,
          preferences: null,
          userType: null,
        };

        await setDoc(userDocRef, userDocData);
        console.log("✅ New Google user document created");
      }
      
      // The auth state listener will handle updating user state
      
    } catch (error: any) {
      console.error("❌ Google signin error:", error);
      setLoading(false);
      
      let errorMessage = "Google sign in failed. Please try again.";
      
      if (error.code) {
        switch (error.code) {
          case 'auth/popup-closed-by-user':
            errorMessage = "Sign in was cancelled.";
            break;
          case 'auth/network-request-failed':
            errorMessage = "Network error. Please check your connection.";
            break;
        }
      }
      
      setError(errorMessage);
      throw new Error(errorMessage);
    }
  };

  const logout = async () => {
    try {
      await signOut(auth);
      console.log("✅ User signed out");
    } catch (error) {
      console.error("❌ Error signing out:", error);
      throw error;
=======

      const { data, error } = await supabase.auth.signInWithOAuth({
        provider: 'google',
        options: {
          redirectTo: `${window.location.origin}/auth/callback`
        }
      });

      if (error) throw error;
      
      console.log("✅ Google signin initiated");
      console.log("✅ Google signin completed successfully");
      
      // The auth state listener will handle the user session after OAuth redirect
    } catch (error: any) {
      console.error("❌ Google signin error:", error);
      setError(error.message || "Google signin failed. Please try again.");
      throw error;
    } finally {
      setLoading(false);
>>>>>>> a0172b36
    }
  };

  return {
    user,
    loading,
    error,
    logout,
    emailSignUp,
    emailSignIn,
    googleSignIn,
    updateProfilePicture,
  };
}<|MERGE_RESOLUTION|>--- conflicted
+++ resolved
@@ -1,196 +1,135 @@
-<<<<<<< HEAD
-// hooks/useAuth.ts - Fixed with proper user flow
-import { useEffect, useState } from "react";
-import { auth, db } from "@/lib/firebase";
-import { onAuthStateChanged, User as FirebaseUser, signOut } from "firebase/auth";
-import { signInWithEmailAndPassword, createUserWithEmailAndPassword, signInWithPopup, GoogleAuthProvider, updateProfile } from "firebase/auth";
-import { doc, setDoc, getDoc } from "firebase/firestore";
-import { User } from "@/types/user";
-=======
 // hooks/useAuth.ts - Client-side only authentication
 import { useEffect, useState } from "react";
 import { supabase } from "@/lib/supabase";
-import { User } from "@/types/user";
+import { User, createFallbackUser } from "@/types/user";
 import { getUserProfile, updateUserProfile } from "@/services/supabase";
->>>>>>> a0172b36
+import type { AuthChangeEvent, Session, User as SupabaseUser } from '@supabase/supabase-js';
 
 export function useAuth() {
   const [user, setUser] = useState<User | null>(null);
   const [loading, setLoading] = useState(true);
   const [error, setError] = useState<string | null>(null);
 
-  // Check Supabase configuration on mount
-  useEffect(() => {
-<<<<<<< HEAD
-    try {
-      console.log("🔍 Firebase Auth Config Check:");
-      console.log("- Auth instance:", !!auth);
-      console.log("- API Key:", auth.app.options.apiKey ? "✅ Present" : "❌ Missing");
-      console.log("- Auth Domain:", auth.app.options.authDomain || "❌ Missing");
-      console.log("- Project ID:", auth.app.options.projectId || "❌ Missing");
-      
-      if (!auth.app.options.apiKey || !auth.app.options.authDomain || !auth.app.options.projectId) {
-        throw new Error("Firebase configuration is incomplete. Check your .env.local file.");
-      }
-    } catch (configError) {
-      console.error("❌ Firebase configuration error:", configError);
-      setError(configError instanceof Error ? configError.message : "Firebase configuration error");
-=======
-    console.log("🔍 Supabase Auth Config Check:");
-    console.log("- Supabase client initialized:", !!supabase);
-    
-    if (!supabase) {
-      setError("Supabase configuration is incomplete. Check your environment variables.");
->>>>>>> a0172b36
-      setLoading(false);
-      return;
-    }
-
-<<<<<<< HEAD
-    // Set up auth state listener only if config is valid
-    const unsubscribe = onAuthStateChanged(auth, async (firebaseUser: FirebaseUser | null) => {
-      console.log("🔄 Auth state changed:", firebaseUser ? `User: ${firebaseUser.uid}` : "No user");
-      
-      try {
-        if (firebaseUser) {
-          // Get user profile from Firestore
-          const userDocRef = doc(db, 'users', firebaseUser.uid);
-          const userDoc = await getDoc(userDocRef);
-          const profileData = userDoc.exists() ? userDoc.data() : null;
-          
-          console.log("📊 Profile data from Firestore:", profileData);
-          
-          const userData: User = {
-            id: firebaseUser.uid,
-            uid: firebaseUser.uid,
-            email: firebaseUser.email,
-            name: profileData?.name || firebaseUser.displayName || "",
-            profilePicture: profileData?.profilePicture || firebaseUser.photoURL || "",
-            age: profileData?.age || null,
-            bio: profileData?.bio || "",
-            location: profileData?.location || "",
-            budget: profileData?.budget || null,
-            preferences: profileData?.preferences || null,
-            userType: profileData?.userType || null,
-            createdAt: profileData?.createdAt,
-            updatedAt: profileData?.updatedAt,
-          };
-          
-          setUser(userData);
-          console.log("✅ User state updated:", userData);
-        } else {
-          setUser(null);
-          console.log("✅ User state cleared");
-        }
-      } catch (firestoreError) {
-        console.error("❌ Error loading user profile:", firestoreError);
-        // Set basic user data as fallback
-        if (firebaseUser) {
-          setUser({
-            id: firebaseUser.uid,
-            uid: firebaseUser.uid,
-            email: firebaseUser.email,
-            name: firebaseUser.displayName || "",
-            profilePicture: firebaseUser.photoURL || "",
-          });
-        }
-      }
-      
-      setLoading(false);
-    });
-
-    return unsubscribe;
-  }, []);
-=======
-    console.log("🔄 Setting up auth state listener...");
-    
-    // Get initial session
-    const getInitialSession = async () => {
-      const { data: { session }, error } = await supabase.auth.getSession();
-      if (error) {
-        console.error("❌ Error getting initial session:", error);
-        setError(error.message);
-        setLoading(false);
-        return;
-      }
-      
-      if (session?.user) {
-        await handleUserSession(session.user);
-      } else {
-        setUser(null);
-        setLoading(false);
-      }
-    };
-
-    getInitialSession();
-
-    // Listen for auth changes
-    const { data: { subscription } } = supabase.auth.onAuthStateChange(
-      async (event, session) => {
-        console.log("🔄 Auth state changed:", event, session?.user ? "User logged in" : "User logged out");
-        
-        if (session?.user) {
-          await handleUserSession(session.user);
-        } else {
-          console.log("✅ Setting user to null (logged out)");
-          setUser(null);
-        }
-        setLoading(false);
-      }
-    );
-
-    return () => subscription.unsubscribe();
-  }, [error]);
-
-  const handleUserSession = async (supabaseUser: any) => {
+  const handleUserSession = async (supabaseUser: SupabaseUser) => {
     try {
       console.log("📊 Loading user profile for:", supabaseUser.id);
       const profile = await getUserProfile(supabaseUser.id);
       console.log("📊 Profile loaded:", profile);
-      
+
       const userData: User = {
         id: supabaseUser.id,
         uid: supabaseUser.id,
-        email: supabaseUser.email,
+        email: supabaseUser.email ?? null,
         name: profile?.name || supabaseUser.user_metadata?.full_name || "",
         userType: profile?.userType,
-        profilePicture: profile?.profilePicture || supabaseUser.user_metadata?.avatar_url || "",
+        profilePicture:
+          profile?.profilePicture || supabaseUser.user_metadata?.avatar_url || "",
         createdAt: profile?.createdAt,
         updatedAt: profile?.updatedAt,
-        ...profile
+        age: profile?.age,
+        bio: profile?.bio || "",
+        location: profile?.location || "",
+        budget: profile?.budget,
+        preferences: profile?.preferences || {
+          smoking: false,
+          drinking: false,
+          vegetarian: false,
+          pets: false,
+        },
       };
-      
+
       console.log("✅ Setting user state:", userData);
       setUser(userData);
       console.log("✅ User state updated successfully");
     } catch (error) {
       console.error("❌ Error loading user profile:", error);
-      // Fallback to basic user data
-      const fallbackUser = {
-        id: supabaseUser.id,
-        uid: supabaseUser.id,
-        email: supabaseUser.email,
-        name: supabaseUser.user_metadata?.full_name || "",
-      };
-      console.log("✅ Setting fallback user:", fallbackUser);
-      setUser(fallbackUser);
-    }
-  };
+      console.log("✅ Setting fallback user");
+      setUser(createFallbackUser(supabaseUser));
+    }
+  };
+
+  // Check Supabase configuration and set up auth listener
+  useEffect(() => {
+    console.log("🔍 Supabase Auth Config Check:");
+    console.log("- Supabase client initialized:", !!supabase);
+
+    if (!supabase) {
+      setError("Supabase configuration is incomplete. Check your environment variables.");
+      setLoading(false);
+      return;
+    }
+
+    const getInitialSession = async () => {
+      try {
+        const {
+          data: { session },
+          error,
+        } = await supabase.auth.getSession();
+
+        if (error) {
+          console.error("❌ Error getting initial session:", error);
+          setError(error.message);
+          setLoading(false);
+          return;
+        }
+
+        if (session?.user) {
+          await handleUserSession(session.user);
+        } else {
+          setUser(null);
+        }
+        setLoading(false);
+      } catch (err) {
+        console.error("❌ Error in getInitialSession:", err);
+        setError("Failed to initialize authentication");
+        setLoading(false);
+      }
+    };
+
+    getInitialSession();
+
+    console.log("🔄 Setting up auth state listener...");
+    const { data: { subscription } } = supabase.auth.onAuthStateChange(
+      async (event: AuthChangeEvent, session: Session | null) => {
+        console.log("🔄 Auth state changed:", event, session?.user ? "User logged in" : "User logged out");
+
+        try {
+          if (session?.user) {
+            await handleUserSession(session.user);
+          } else {
+            console.log("✅ Setting user to null (logged out)");
+            setUser(null);
+          }
+          setLoading(false);
+        } catch (err) {
+          console.error("❌ Error in auth state change handler:", err);
+          setLoading(false);
+        }
+      }
+    );
+
+    return () => {
+      subscription?.unsubscribe();
+    };
+  }, []);
 
   const updateProfilePicture = async (imageUrl: string) => {
     try {
       console.log("🔄 Updating profile picture:", imageUrl);
-      
-      const success = await updateUserProfile(user?.id || "", {
-        profilePicture: imageUrl
+
+      if (!user?.id) {
+        throw new Error("No user logged in");
+      }
+
+      const success = await updateUserProfile(user.id, {
+        profilePicture: imageUrl,
       });
 
       if (success && user) {
-        // Update local user state
         setUser({
           ...user,
           profilePicture: imageUrl,
-          updatedAt: new Date()
+          updatedAt: new Date(),
         });
         console.log("✅ Profile picture updated successfully");
       } else {
@@ -213,97 +152,28 @@
       throw error;
     }
   };
->>>>>>> a0172b36
 
   const emailSignUp = async (email: string, password: string, name: string) => {
     try {
       setLoading(true);
-<<<<<<< HEAD
       setError(null);
-      console.log("🔄 Starting email signup for:", email);
-
-      // Create user with Firebase Auth
-      const userCredential = await createUserWithEmailAndPassword(auth, email, password);
-      const firebaseUser = userCredential.user;
-      
-      console.log("✅ User created in Firebase Auth:", firebaseUser.uid);
-
-      // Update Firebase Auth profile
-      await updateProfile(firebaseUser, {
-        displayName: name,
-      });
-      
-      console.log("✅ Firebase Auth profile updated");
-
-      // Create user document in Firestore with minimal required data
-      const userDoc = {
-        id: firebaseUser.uid,
-        uid: firebaseUser.uid,
-        email: email,
-        name: name,
-        profilePicture: "",
-        createdAt: new Date(),
-        updatedAt: new Date(),
-        // Add these default values
-        age: null,
-        preferences: null,
-        userType: null,
-        bio: "",
-        location: "",
-        budget: 0,
-        lifestyle: {}
-      };
-
-      await setDoc(doc(db, 'users', firebaseUser.uid), userDoc);
-      
-      // The auth state listener will automatically update the user state
-      
-    } catch (error: any) {
-      console.error("❌ Email signup error:", error);
-      setLoading(false);
-      
-      let errorMessage = "Signup failed. Please try again.";
-      
-      if (error.code) {
-        switch (error.code) {
-          case 'auth/email-already-in-use':
-            errorMessage = "An account with this email already exists.";
-            break;
-          case 'auth/weak-password':
-            errorMessage = "Password should be at least 6 characters.";
-            break;
-          case 'auth/invalid-email':
-            errorMessage = "Please enter a valid email address.";
-            break;
-          case 'auth/network-request-failed':
-            errorMessage = "Network error. Please check your connection.";
-            break;
-          case 'auth/configuration-not-found':
-            errorMessage = "Firebase configuration error. Please check your environment variables.";
-            break;
-          case 'auth/invalid-api-key':
-            errorMessage = "Invalid Firebase API key. Please check your configuration.";
-            break;
-=======
       console.log("🔄 Starting email signup...", { email, name });
 
-      // Create user with Supabase Auth
       const { data, error } = await supabase.auth.signUp({
         email,
         password,
         options: {
           data: {
             full_name: name,
-          }
-        }
-      });
-
-      if (error) throw error;
-      
+          },
+        },
+      });
+
+      if (error) throw error;
+
       const supabaseUser = data.user;
       console.log("✅ User created in Supabase Auth:", supabaseUser?.id);
 
-      // Create user document in Supabase
       if (supabaseUser) {
         const userDoc = {
           id: supabaseUser.id,
@@ -311,37 +181,35 @@
           email: email,
           name: name,
           profilePicture: "",
-          createdAt: new Date(),
-          updatedAt: new Date(),
+          createdAt: new Date().toISOString(),
+          updatedAt: new Date().toISOString(),
           isVerified: false,
-          // Add required fields for profile setup
           age: null,
           bio: "",
           location: "",
           budget: null,
-          preferences: null,
+          preferences: {
+            smoking: false,
+            drinking: false,
+            vegetarian: false,
+            pets: false,
+          },
           userType: null,
-          lifestyle: {}
+          lifestyle: {},
         };
 
         const { error: profileError } = await supabase
-          .from('users')
+          .from("users")
           .insert(userDoc);
 
         if (profileError) {
           console.error("❌ Error creating user profile:", profileError);
           throw profileError;
->>>>>>> a0172b36
         }
 
         console.log("✅ User document created in Supabase");
       }
-      
-<<<<<<< HEAD
-      setError(errorMessage);
-      throw new Error(errorMessage);
-=======
-      // The auth state listener will automatically update the user state
+
       console.log("✅ Email signup completed successfully");
     } catch (error: any) {
       console.error("❌ Email signup error:", error);
@@ -349,17 +217,13 @@
       throw error;
     } finally {
       setLoading(false);
->>>>>>> a0172b36
     }
   };
 
   const emailSignIn = async (email: string, password: string) => {
     try {
       setLoading(true);
-<<<<<<< HEAD
       setError(null);
-      console.log("🔄 Starting email signin for:", email);
-=======
       console.log("🔄 Starting email signin...", { email });
 
       const { data, error } = await supabase.auth.signInWithPassword({
@@ -368,47 +232,14 @@
       });
 
       if (error) throw error;
->>>>>>> a0172b36
-      
-      const supabaseUser = data.user;
-      console.log("✅ Email signin successful:", supabaseUser?.id);
-      
-<<<<<<< HEAD
-      // The auth state listener will handle updating user state
-      
-    } catch (error: any) {
-      console.error("❌ Email signin error:", error);
-      setLoading(false);
-      
-      let errorMessage = "Sign in failed. Please try again.";
-      
-      if (error.code) {
-        switch (error.code) {
-          case 'auth/user-not-found':
-          case 'auth/wrong-password':
-            errorMessage = "Invalid email or password.";
-            break;
-          case 'auth/invalid-email':
-            errorMessage = "Please enter a valid email address.";
-            break;
-          case 'auth/network-request-failed':
-            errorMessage = "Network error. Please check your connection.";
-            break;
-        }
-      }
-      
-      setError(errorMessage);
-      throw new Error(errorMessage);
-=======
-      // The auth state listener will automatically update the user state
-      console.log("✅ Email signin completed successfully");
+
+      console.log("✅ Email signin successful:", data.user?.id);
     } catch (error: any) {
       console.error("❌ Email signin error:", error);
       setError(error.message || "Signin failed. Please try again.");
       throw error;
     } finally {
       setLoading(false);
->>>>>>> a0172b36
     }
   };
 
@@ -417,94 +248,23 @@
       setLoading(true);
       setError(null);
       console.log("🔄 Starting Google signin...");
-<<<<<<< HEAD
-      
-      const provider = new GoogleAuthProvider();
-      const result = await signInWithPopup(auth, provider);
-      const firebaseUser = result.user;
-      
-      console.log("✅ Google signin successful:", firebaseUser.uid);
-      
-      // Check if user document exists, create if not
-      const userDocRef = doc(db, 'users', firebaseUser.uid);
-      const userDoc = await getDoc(userDocRef);
-      
-      if (!userDoc.exists()) {
-        // Create user document for new Google users
-        const userDocData = {
-          id: firebaseUser.uid,
-          uid: firebaseUser.uid,
-          email: firebaseUser.email || "",
-          name: firebaseUser.displayName || "",
-          profilePicture: firebaseUser.photoURL || "",
-          createdAt: new Date(),
-          updatedAt: new Date(),
-          // Profile setup will be required
-          age: null,
-          bio: "",
-          location: "",
-          budget: null,
-          preferences: null,
-          userType: null,
-        };
-
-        await setDoc(userDocRef, userDocData);
-        console.log("✅ New Google user document created");
-      }
-      
-      // The auth state listener will handle updating user state
-      
-    } catch (error: any) {
-      console.error("❌ Google signin error:", error);
-      setLoading(false);
-      
-      let errorMessage = "Google sign in failed. Please try again.";
-      
-      if (error.code) {
-        switch (error.code) {
-          case 'auth/popup-closed-by-user':
-            errorMessage = "Sign in was cancelled.";
-            break;
-          case 'auth/network-request-failed':
-            errorMessage = "Network error. Please check your connection.";
-            break;
-        }
-      }
-      
-      setError(errorMessage);
-      throw new Error(errorMessage);
-    }
-  };
-
-  const logout = async () => {
-    try {
-      await signOut(auth);
-      console.log("✅ User signed out");
-    } catch (error) {
-      console.error("❌ Error signing out:", error);
-      throw error;
-=======
-
-      const { data, error } = await supabase.auth.signInWithOAuth({
-        provider: 'google',
+
+      const { error } = await supabase.auth.signInWithOAuth({
+        provider: "google",
         options: {
-          redirectTo: `${window.location.origin}/auth/callback`
-        }
-      });
-
-      if (error) throw error;
-      
+          redirectTo: `${window.location.origin}/auth/callback`,
+        },
+      });
+
+      if (error) throw error;
+
       console.log("✅ Google signin initiated");
-      console.log("✅ Google signin completed successfully");
-      
-      // The auth state listener will handle the user session after OAuth redirect
     } catch (error: any) {
       console.error("❌ Google signin error:", error);
       setError(error.message || "Google signin failed. Please try again.");
       throw error;
     } finally {
       setLoading(false);
->>>>>>> a0172b36
     }
   };
 
